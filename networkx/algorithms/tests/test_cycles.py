#!/usr/bin/env python
from nose.tools import *
from nose import SkipTest

import networkx
import networkx as nx

from networkx.algorithms import find_cycle
FORWARD = nx.algorithms.edgedfs.FORWARD
REVERSE = nx.algorithms.edgedfs.REVERSE

class TestCycles:
    def setUp(self):
        G=networkx.Graph()
        nx.add_cycle(G, [0,1,2,3])
        nx.add_cycle(G, [0,3,4,5])
        nx.add_cycle(G, [0,1,6,7,8])
        G.add_edge(8,9)
        self.G=G

    def is_cyclic_permutation(self,a,b):
        n=len(a)
        if len(b)!=n:
            return False
        l=a+a
        return any(l[i:i+n]==b for i in range(2*n-n+1))

    def test_cycle_basis(self):
<<<<<<< HEAD
        cy = networkx.cycle_basis(self.G)
        sort_cy = sorted(sorted(c) for c in cy)
        assert_equal(sort_cy, [[0, 1, 2, 3], [0, 1, 6, 7, 8], [0, 3, 4, 5]])
=======
        G=self.G
        cy=networkx.cycle_basis(G,0)
        sort_cy= sorted( sorted(c) for c in cy )
        assert_equal(sort_cy, [[0,1,2,3],[0,1,6,7,8],[0,3,4,5]])
        cy=networkx.cycle_basis(G,1)
        sort_cy= sorted( sorted(c) for c in cy )
        assert_equal(sort_cy, [[0,1,2,3],[0,1,6,7,8],[0,3,4,5]])
        cy=networkx.cycle_basis(G,9)
        sort_cy= sorted( sorted(c) for c in cy )
        assert_equal(sort_cy, [[0,1,2,3],[0,1,6,7,8],[0,3,4,5]])
        # test disconnected graphs
        nx.add_cycle(G, "ABC")
        cy=networkx.cycle_basis(G,9)
        sort_cy= sorted(sorted(c) for c in cy[:-1]) + [sorted(cy[-1])]
        assert_equal(sort_cy, [[0,1,2,3],[0,1,6,7,8],[0,3,4,5],['A','B','C']])
>>>>>>> 48f4b573

    def test_cycle_basis_alternate_root(self):
        cy = networkx.cycle_basis(self.G, 1)
        sort_cy = sorted(sorted(c) for c in cy)
        assert_equal(sort_cy, [[0, 1, 2, 3], [0, 1, 6, 7, 8], [0, 3, 4, 5]])

        cy = networkx.cycle_basis(self.G, 9)
        sort_cy = sorted(sorted(c) for c in cy)
        assert_equal(sort_cy, [[0, 1, 2, 3], [0, 1, 6, 7, 8], [0, 3, 4, 5]])

    def test_cycle_basis_disconnected(self):
        """Tests for cycle basis on disconnected graphs."""
        self.G.add_cycle("ABC")
        cy = networkx.cycle_basis(self.G, 9)
        sort_cy = sorted(sorted(c) for c in cy[:-1]) + [sorted(cy[-1])]
        assert_equal(sort_cy, [[0, 1, 2, 3], [0, 1, 6, 7, 8], [0, 3, 4, 5],
                               ['A','B','C']])

    def test_cycle_basis_undirected_multigraph(self):
        """Tests for cycle basis on undirected multigraphs."""
        edges = [(1, 2), (1, 2), (1, 2), (3, 1), (3, 2)]
        G = nx.MultiGraph(edges)
        Z = networkx.cycle_basis(G, 3)
        assert_equal(Z, [[1, 2], [1, 2], [1, 2, 3]])

    def test_cycle_basis_undirected_multigraph(self):
        """Tests for cycle basis on undirected multigraphs with keys and data.

        """
        edges = [(1, 2, {"val": 10}), (1, 2, {"val": 10}), (1, 2, {"val": 1}),
                 (1, 3, {"val": 0}), (3, 2, {"val": 0})]
        G = nx.MultiGraph(edges)
        Z = networkx.cycle_basis(G, 3)
        assert_equal(Z, [[1, 2], [1, 2], [1, 2, 3]])

    @raises(nx.NetworkXNotImplemented)
    def test_cycle_basis(self):
        G = nx.DiGraph()
        cy = networkx.cycle_basis(G, 0)

    def test_simple_cycles(self):
        G = nx.DiGraph([(0, 0), (0, 1), (0, 2), (1, 2), (2, 0), (2, 1), (2, 2)])
        cc=sorted(nx.simple_cycles(G))
        ca=[[0], [0, 1, 2], [0, 2], [1, 2], [2]]
        for c in cc:
            assert_true(any(self.is_cyclic_permutation(c,rc) for rc in ca))

    @raises(nx.NetworkXNotImplemented)
    def test_simple_cycles_graph(self):
        G = nx.Graph()
        c = sorted(nx.simple_cycles(G))

    def test_unsortable(self):
        #  TODO What does this test do?  das 6/2013
        G=nx.DiGraph()
        nx.add_cycle(G, ['a',1])
        c=list(nx.simple_cycles(G))

    def test_simple_cycles_small(self):
        G = nx.DiGraph()
        nx.add_cycle(G, [1,2,3])
        c=sorted(nx.simple_cycles(G))
        assert_equal(len(c),1)
        assert_true(self.is_cyclic_permutation(c[0],[1,2,3]))
        nx.add_cycle(G, [10,20,30])
        cc=sorted(nx.simple_cycles(G))
        ca=[[1,2,3],[10,20,30]]
        for c in cc:
            assert_true(any(self.is_cyclic_permutation(c,rc) for rc in ca))

    def test_simple_cycles_empty(self):
        G = nx.DiGraph()
        assert_equal(list(nx.simple_cycles(G)),[])

    def test_complete_directed_graph(self):
        # see table 2 in Johnson's paper
        ncircuits=[1,5,20,84,409,2365,16064]
        for n,c in zip(range(2,9),ncircuits):
            G=nx.DiGraph(nx.complete_graph(n))
            assert_equal(len(list(nx.simple_cycles(G))),c)

    def worst_case_graph(self,k):
        # see figure 1 in Johnson's paper
        # this graph has excactly 3k simple cycles
        G=nx.DiGraph()
        for n in range(2,k+2):
            G.add_edge(1,n)
            G.add_edge(n,k+2)
        G.add_edge(2*k+1,1)
        for n in range(k+2,2*k+2):
            G.add_edge(n,2*k+2)
            G.add_edge(n,n+1)
        G.add_edge(2*k+3,k+2)
        for n in range(2*k+3,3*k+3):
            G.add_edge(2*k+2,n)
            G.add_edge(n,3*k+3)
        G.add_edge(3*k+3,2*k+2)
        return G

    def test_worst_case_graph(self):
        # see figure 1 in Johnson's paper
        for k in range(3,10):
            G=self.worst_case_graph(k)
            l=len(list(nx.simple_cycles(G)))
            assert_equal(l,3*k)

    def test_recursive_simple_and_not(self):
        for k in range(2,10):
            G=self.worst_case_graph(k)
            cc=sorted(nx.simple_cycles(G))
            rcc=sorted(nx.recursive_simple_cycles(G))
            assert_equal(len(cc),len(rcc))
            for c in cc:
                assert_true(any(self.is_cyclic_permutation(c,rc) for rc in rcc))
            for rc in rcc:
                assert_true(any(self.is_cyclic_permutation(rc,c) for c in cc))

    def test_simple_graph_with_reported_bug(self):
        G=nx.DiGraph()
        edges = [(0, 2), (0, 3), (1, 0), (1, 3), (2, 1), (2, 4), \
                (3, 2), (3, 4), (4, 0), (4, 1), (4, 5), (5, 0), \
                (5, 1), (5, 2), (5, 3)]
        G.add_edges_from(edges)
        cc=sorted(nx.simple_cycles(G))
        assert_equal(len(cc),26)
        rcc=sorted(nx.recursive_simple_cycles(G))
        assert_equal(len(cc),len(rcc))
        for c in cc:
            assert_true(any(self.is_cyclic_permutation(c,rc) for rc in rcc))
        for rc in rcc:
            assert_true(any(self.is_cyclic_permutation(rc,c) for c in cc))


# These tests might fail with hash randomization since they depend on
# edge_dfs. For more information, see the comments in:
#    networkx/algorithms/traversal/tests/test_edgedfs.py
class TestFindCycle(object):
    def setUp(self):
        self.nodes = [0, 1, 2, 3]
        self.edges = [(-1, 0), (0, 1), (1, 0), (1, 0), (2, 1), (3, 1)]

    def test_graph(self):
        G = nx.Graph(self.edges)
        assert_raises(nx.exception.NetworkXNoCycle, find_cycle, G, self.nodes)

    def test_digraph(self):
        G = nx.DiGraph(self.edges)
        x = list(find_cycle(G, self.nodes))
        x_= [(0, 1), (1, 0)]
        assert_equal(x, x_)

    def test_multigraph(self):
        G = nx.MultiGraph(self.edges)
        x = list(find_cycle(G, self.nodes))
        x_ = [(0, 1, 0), (1, 0, 1)] # or (1, 0, 2)
        # Hash randomization...could be any edge.
        assert_equal(x[0], x_[0])
        assert_equal(x[1][:2], x_[1][:2])

    def test_multidigraph(self):
        G = nx.MultiDiGraph(self.edges)
        x = list(find_cycle(G, self.nodes))
        x_ = [(0, 1, 0), (1, 0, 0)] # (1, 0, 1)
        assert_equal(x[0], x_[0])
        assert_equal(x[1][:2], x_[1][:2])

    def test_digraph_ignore(self):
        G = nx.DiGraph(self.edges)
        x = list(find_cycle(G, self.nodes, orientation='ignore'))
        x_ = [(0, 1, FORWARD), (1, 0, FORWARD)]
        assert_equal(x, x_)

    def test_multidigraph_ignore(self):
        G = nx.MultiDiGraph(self.edges)
        x = list(find_cycle(G, self.nodes, orientation='ignore'))
        x_ = [(0, 1, 0, FORWARD), (1, 0, 0, FORWARD)] # or (1, 0, 1, 1)
        assert_equal(x[0], x_[0])
        assert_equal(x[1][:2], x_[1][:2])
        assert_equal(x[1][3], x_[1][3])

    def test_multidigraph_ignore2(self):
        # Loop traversed an edge while ignoring its orientation.
        G = nx.MultiDiGraph([(0,1), (1,2), (1,2)])
        x = list(find_cycle(G, [0,1,2], orientation='ignore'))
        x_ = [(1,2,0,FORWARD), (1,2,1,REVERSE)]
        assert_equal(x, x_)

    def test_multidigraph_ignore2(self):
        # Node 2 doesn't need to be searched again from visited from 4.
        # The goal here is to cover the case when 2 to be researched from 4,
        # when 4 is visited from the first time (so we must make sure that 4
        # is not visited from 2, and hence, we respect the edge orientation).
        G = nx.MultiDiGraph([(0,1), (1,2), (2,3), (4,2)])
        assert_raises(nx.exception.NetworkXNoCycle,
                      find_cycle, G, [0,1,2,3,4], orientation='original')

    def test_dag(self):
        G = nx.DiGraph([(0,1), (0,2), (1,2)])
        assert_raises(nx.exception.NetworkXNoCycle,
                      find_cycle, G, orientation='original')
        x = list(find_cycle(G, orientation='ignore'))
        assert_equal(x, [(0,1,FORWARD), (1,2,FORWARD), (0,2,REVERSE)])

<<<<<<< HEAD

class TestCycleBasisMatrix(object):

    @classmethod
    def setupClass(cls):
        global np
        try:
            import scipy as np
        except ImportError:
            raise SkipTest('Scipy not available.')

    def test_cycle_basis_matrix(self):
        # Testing undirected multigraph
        cables = [(1,2),(1,2),(1,2),(3,1),(3,2)]
        G = nx.MultiGraph(cables)
        M = networkx.cycle_basis_matrix(G)
        assert_equal(M, np.array([-1,-1,-1],[1,0,0],[0,1,0],[0,0,1],[0,0,1]))

        # Testing undirected multigraph with keys and data
        cables = [(1,2,{"val":10}),(1,2,{"val":10}),(1,2,{"val":1}),(1,3,{"val":0}),(3,2,{"val":0})]
        G = nx.MultiGraph(cables)
        M = networkx.cycle_basis_matrix(G)
        assert_equal(M, np.array([-1,-1,-1],[1,0,0],[0,1,0],[0,0,1],[0,0,1]))

    @raises(nx.NetworkXNotImplemented)
    def test_cycle_basis_matrix(self):
        # Testing sparse matrix
        G=nx.Graph()
        cy=networkx.cycle_basis_matrix(G,sparse=True)

    @raises(nx.NetworkXNotImplemented)
    def test_cycle_basis_matrix(self):
        # Testing directed multigraph
        cables = [(1,2),(1,2),(1,2),(1,3),(3,2)]
        G = nx.MultiDiGraph(cables)
        M = networkx.cycle_basis_matrix(G)
        assert_equal(M, np.array([-1,-1,-1],[1,0,0],[0,1,0],[0,0,1],[0,0,1]))
=======
    def test_prev_explored(self):
        # https://github.com/networkx/networkx/issues/2323

        G = nx.DiGraph()
        G.add_edges_from([(1,0), (2,0), (1,2), (2,1)])
        assert_raises(nx.exception.NetworkXNoCycle,
                      find_cycle, G, source=0)
        x = list(nx.find_cycle(G, 1))
        x_ = [(1, 2), (2, 1)]
        assert_equal(x, x_)

        x = list(nx.find_cycle(G, 2))
        x_ = [(2, 1), (1, 2)]
        assert_equal(x, x_)
>>>>>>> 48f4b573
<|MERGE_RESOLUTION|>--- conflicted
+++ resolved
@@ -1,7 +1,5 @@
 #!/usr/bin/env python
 from nose.tools import *
-from nose import SkipTest
-
 import networkx
 import networkx as nx
 
@@ -26,11 +24,6 @@
         return any(l[i:i+n]==b for i in range(2*n-n+1))
 
     def test_cycle_basis(self):
-<<<<<<< HEAD
-        cy = networkx.cycle_basis(self.G)
-        sort_cy = sorted(sorted(c) for c in cy)
-        assert_equal(sort_cy, [[0, 1, 2, 3], [0, 1, 6, 7, 8], [0, 3, 4, 5]])
-=======
         G=self.G
         cy=networkx.cycle_basis(G,0)
         sort_cy= sorted( sorted(c) for c in cy )
@@ -46,46 +39,16 @@
         cy=networkx.cycle_basis(G,9)
         sort_cy= sorted(sorted(c) for c in cy[:-1]) + [sorted(cy[-1])]
         assert_equal(sort_cy, [[0,1,2,3],[0,1,6,7,8],[0,3,4,5],['A','B','C']])
->>>>>>> 48f4b573
-
-    def test_cycle_basis_alternate_root(self):
-        cy = networkx.cycle_basis(self.G, 1)
-        sort_cy = sorted(sorted(c) for c in cy)
-        assert_equal(sort_cy, [[0, 1, 2, 3], [0, 1, 6, 7, 8], [0, 3, 4, 5]])
-
-        cy = networkx.cycle_basis(self.G, 9)
-        sort_cy = sorted(sorted(c) for c in cy)
-        assert_equal(sort_cy, [[0, 1, 2, 3], [0, 1, 6, 7, 8], [0, 3, 4, 5]])
-
-    def test_cycle_basis_disconnected(self):
-        """Tests for cycle basis on disconnected graphs."""
-        self.G.add_cycle("ABC")
-        cy = networkx.cycle_basis(self.G, 9)
-        sort_cy = sorted(sorted(c) for c in cy[:-1]) + [sorted(cy[-1])]
-        assert_equal(sort_cy, [[0, 1, 2, 3], [0, 1, 6, 7, 8], [0, 3, 4, 5],
-                               ['A','B','C']])
-
-    def test_cycle_basis_undirected_multigraph(self):
-        """Tests for cycle basis on undirected multigraphs."""
-        edges = [(1, 2), (1, 2), (1, 2), (3, 1), (3, 2)]
-        G = nx.MultiGraph(edges)
-        Z = networkx.cycle_basis(G, 3)
-        assert_equal(Z, [[1, 2], [1, 2], [1, 2, 3]])
-
-    def test_cycle_basis_undirected_multigraph(self):
-        """Tests for cycle basis on undirected multigraphs with keys and data.
-
-        """
-        edges = [(1, 2, {"val": 10}), (1, 2, {"val": 10}), (1, 2, {"val": 1}),
-                 (1, 3, {"val": 0}), (3, 2, {"val": 0})]
-        G = nx.MultiGraph(edges)
-        Z = networkx.cycle_basis(G, 3)
-        assert_equal(Z, [[1, 2], [1, 2], [1, 2, 3]])
 
     @raises(nx.NetworkXNotImplemented)
     def test_cycle_basis(self):
-        G = nx.DiGraph()
-        cy = networkx.cycle_basis(G, 0)
+        G=nx.DiGraph()
+        cy=networkx.cycle_basis(G,0)
+
+    @raises(nx.NetworkXNotImplemented)
+    def test_cycle_basis(self):
+        G=nx.MultiGraph()
+        cy=networkx.cycle_basis(G,0)
 
     def test_simple_cycles(self):
         G = nx.DiGraph([(0, 0), (0, 1), (0, 2), (1, 2), (2, 0), (2, 1), (2, 2)])
@@ -179,10 +142,10 @@
         for rc in rcc:
             assert_true(any(self.is_cyclic_permutation(rc,c) for c in cc))
 
-
 # These tests might fail with hash randomization since they depend on
 # edge_dfs. For more information, see the comments in:
 #    networkx/algorithms/traversal/tests/test_edgedfs.py
+
 class TestFindCycle(object):
     def setUp(self):
         self.nodes = [0, 1, 2, 3]
@@ -250,45 +213,6 @@
         x = list(find_cycle(G, orientation='ignore'))
         assert_equal(x, [(0,1,FORWARD), (1,2,FORWARD), (0,2,REVERSE)])
 
-<<<<<<< HEAD
-
-class TestCycleBasisMatrix(object):
-
-    @classmethod
-    def setupClass(cls):
-        global np
-        try:
-            import scipy as np
-        except ImportError:
-            raise SkipTest('Scipy not available.')
-
-    def test_cycle_basis_matrix(self):
-        # Testing undirected multigraph
-        cables = [(1,2),(1,2),(1,2),(3,1),(3,2)]
-        G = nx.MultiGraph(cables)
-        M = networkx.cycle_basis_matrix(G)
-        assert_equal(M, np.array([-1,-1,-1],[1,0,0],[0,1,0],[0,0,1],[0,0,1]))
-
-        # Testing undirected multigraph with keys and data
-        cables = [(1,2,{"val":10}),(1,2,{"val":10}),(1,2,{"val":1}),(1,3,{"val":0}),(3,2,{"val":0})]
-        G = nx.MultiGraph(cables)
-        M = networkx.cycle_basis_matrix(G)
-        assert_equal(M, np.array([-1,-1,-1],[1,0,0],[0,1,0],[0,0,1],[0,0,1]))
-
-    @raises(nx.NetworkXNotImplemented)
-    def test_cycle_basis_matrix(self):
-        # Testing sparse matrix
-        G=nx.Graph()
-        cy=networkx.cycle_basis_matrix(G,sparse=True)
-
-    @raises(nx.NetworkXNotImplemented)
-    def test_cycle_basis_matrix(self):
-        # Testing directed multigraph
-        cables = [(1,2),(1,2),(1,2),(1,3),(3,2)]
-        G = nx.MultiDiGraph(cables)
-        M = networkx.cycle_basis_matrix(G)
-        assert_equal(M, np.array([-1,-1,-1],[1,0,0],[0,1,0],[0,0,1],[0,0,1]))
-=======
     def test_prev_explored(self):
         # https://github.com/networkx/networkx/issues/2323
 
@@ -302,5 +226,4 @@
 
         x = list(nx.find_cycle(G, 2))
         x_ = [(2, 1), (1, 2)]
-        assert_equal(x, x_)
->>>>>>> 48f4b573
+        assert_equal(x, x_)